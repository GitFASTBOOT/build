--- conflicted
+++ resolved
@@ -113,27 +113,29 @@
 
 my_enforced_uses_libraries :=
 ifdef LOCAL_ENFORCE_USES_LIBRARIES
+  my_verify_script := build/soong/scripts/manifest_check.py
+  my_uses_libs := $(patsubst %,--uses-library %,$(LOCAL_USES_LIBRARIES))
+  my_optional_uses_libs := $(patsubst %,--optional-uses-library %, \
+    $(LOCAL_OPTIONAL_USES_LIBRARIES))
+  my_relax_check := $(if $(filter true,$(RELAX_USES_LIBRARY_CHECK)), \
+    --enforce-uses-libraries-relax,)
   my_enforced_uses_libraries := $(intermediates.COMMON)/enforce_uses_libraries.status
-<<<<<<< HEAD
-  $(my_enforced_uses_libraries): PRIVATE_USES_LIBRARIES := $(LOCAL_USES_LIBRARIES)
-  $(my_enforced_uses_libraries): PRIVATE_OPTIONAL_USES_LIBRARIES := $(LOCAL_OPTIONAL_USES_LIBRARIES)
-  $(my_enforced_uses_libraries): PRIVATE_RELAX_CHECK := $(RELAX_USES_LIBRARY_CHECK)
-  $(my_enforced_uses_libraries): $(BUILD_SYSTEM)/verify_uses_libraries.sh $(AAPT)
-=======
   $(my_enforced_uses_libraries): PRIVATE_USES_LIBRARIES := $(my_uses_libs)
   $(my_enforced_uses_libraries): PRIVATE_OPTIONAL_USES_LIBRARIES := $(my_optional_uses_libs)
   $(my_enforced_uses_libraries): PRIVATE_RELAX_CHECK := $(my_relax_check)
   $(my_enforced_uses_libraries): $(AAPT)
   $(my_enforced_uses_libraries): $(my_verify_script)
->>>>>>> 27f27685
   $(my_enforced_uses_libraries): $(my_prebuilt_src_file)
 	@echo Verifying uses-libraries: $<
 	rm -f $@
-	aapt_binary=$(AAPT) \
-	  uses_library_names="$(strip $(PRIVATE_USES_LIBRARIES))" \
-	  optional_uses_library_names="$(strip $(PRIVATE_OPTIONAL_USES_LIBRARIES))" \
-	  relax_check="$(strip $(PRIVATE_RELAX_CHECK))" \
-	  $(BUILD_SYSTEM)/verify_uses_libraries.sh $< $@
+	$(my_verify_script) \
+	  --enforce-uses-libraries \
+	  --enforce-uses-libraries-status $@ \
+	  --aapt $(AAPT) \
+	  $(PRIVATE_USES_LIBRARIES) \
+	  $(PRIVATE_OPTIONAL_USES_LIBRARIES) \
+	  $(PRIVATE_RELAX_CHECK) \
+	  $<
   $(built_module) : $(my_enforced_uses_libraries)
 endif
 
