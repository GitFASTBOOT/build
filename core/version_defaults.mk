#
# Copyright (C) 2008 The Android Open Source Project
#
# Licensed under the Apache License, Version 2.0 (the "License");
# you may not use this file except in compliance with the License.
# You may obtain a copy of the License at
#
#      http://www.apache.org/licenses/LICENSE-2.0
#
# Unless required by applicable law or agreed to in writing, software
# distributed under the License is distributed on an "AS IS" BASIS,
# WITHOUT WARRANTIES OR CONDITIONS OF ANY KIND, either express or implied.
# See the License for the specific language governing permissions and
# limitations under the License.
#

#
# Handle various build version information.
#
# Guarantees that the following are defined:
#     PLATFORM_VERSION
#     PLATFORM_SDK_VERSION
#     PLATFORM_VERSION_CODENAME
#     DEFAULT_APP_TARGET_SDK
#     BUILD_ID
#     BUILD_NUMBER
#     PLATFORM_SECURITY_PATCH
#     PLATFORM_VNDK_VERSION
#     PLATFORM_SYSTEMSDK_VERSIONS
#

# Look for an optional file containing overrides of the defaults,
# but don't cry if we don't find it.  We could just use -include, but
# the build.prop target also wants INTERNAL_BUILD_ID_MAKEFILE to be set
# if the file exists.
#
INTERNAL_BUILD_ID_MAKEFILE := $(wildcard $(BUILD_SYSTEM)/build_id.mk)
ifdef INTERNAL_BUILD_ID_MAKEFILE
  include $(INTERNAL_BUILD_ID_MAKEFILE)
endif

DEFAULT_PLATFORM_VERSION := SP1A
MIN_PLATFORM_VERSION := SP1A
MAX_PLATFORM_VERSION := SP1A

ALLOWED_VERSIONS := $(call allowed-platform-versions,\
  $(MIN_PLATFORM_VERSION),\
  $(MAX_PLATFORM_VERSION),\
  $(DEFAULT_PLATFORM_VERSION))

ifndef TARGET_PLATFORM_VERSION
  TARGET_PLATFORM_VERSION := $(DEFAULT_PLATFORM_VERSION)
endif

ifeq (,$(filter $(ALLOWED_VERSIONS), $(TARGET_PLATFORM_VERSION)))
  $(warning Invalid TARGET_PLATFORM_VERSION '$(TARGET_PLATFORM_VERSION)', must be one of)
  $(error $(ALLOWED_VERSIONS))
endif
ALLOWED_VERSIONS :=
MIN_PLATFORM_VERSION :=
MAX_PLATFORM_VERSION :=

.KATI_READONLY := \
  DEFAULT_PLATFORM_VERSION \
  TARGET_PLATFORM_VERSION

# Default versions for each TARGET_PLATFORM_VERSION
# TODO: PLATFORM_VERSION, PLATFORM_SDK_VERSION, etc. should be conditional
# on this

# This is the canonical definition of the platform version,
# which is the version that we reveal to the end user.
# Update this value when the platform version changes (rather
# than overriding it somewhere else).  Can be an arbitrary string.

# When you change PLATFORM_VERSION for a given PLATFORM_SDK_VERSION
# please add that PLATFORM_VERSION as well as clean up obsolete PLATFORM_VERSION's
# in the following text file:
# cts/tests/tests/os/assets/platform_versions.txt

# Note that there should be one PLATFORM_VERSION and PLATFORM_VERSION_CODENAME
# entry for each unreleased API level, regardless of
# MIN_PLATFORM_VERSION/MAX_PLATFORM_VERSION. PLATFORM_VERSION is used to
# generate the range of allowed SDK versions, so it must have an entry for every
# unreleased API level targetable by this branch, not just those that are valid
# lunch targets for this branch.

# The last stable version name of the platform that was released.  During
# development, this stays at that previous version, while the codename indicates
# further work based on the previous version.
PLATFORM_VERSION_LAST_STABLE := 12
.KATI_READONLY := PLATFORM_VERSION_LAST_STABLE

# These are the current development codenames, if the build is not a final
# release build.  If this is a final release build, it is simply "REL".
PLATFORM_VERSION_CODENAME.SP1A := REL

ifndef PLATFORM_VERSION_CODENAME
  PLATFORM_VERSION_CODENAME := $(PLATFORM_VERSION_CODENAME.$(TARGET_PLATFORM_VERSION))
  ifndef PLATFORM_VERSION_CODENAME
    # PLATFORM_VERSION_CODENAME falls back to TARGET_PLATFORM_VERSION
    PLATFORM_VERSION_CODENAME := $(TARGET_PLATFORM_VERSION)
  endif

  # This is all of the *active* development codenames.
  # This confusing name is needed because
  # all_codenames has been baked into build.prop for ages.
  #
  # Should be either the same as PLATFORM_VERSION_CODENAME or a comma-separated
  # list of additional codenames after PLATFORM_VERSION_CODENAME.
  PLATFORM_VERSION_ALL_CODENAMES :=

  # Build a list of all active code names. Avoid duplicates, and stop when we
  # reach a codename that matches PLATFORM_VERSION_CODENAME (anything beyond
  # that is not included in our build).
  _versions_in_target := \
    $(call find_and_earlier,$(ALL_VERSIONS),$(TARGET_PLATFORM_VERSION))
  $(foreach version,$(_versions_in_target),\
    $(eval _codename := $(PLATFORM_VERSION_CODENAME.$(version)))\
    $(if $(filter $(_codename),$(PLATFORM_VERSION_ALL_CODENAMES)),,\
      $(eval PLATFORM_VERSION_ALL_CODENAMES += $(_codename))))

  # And convert from space separated to comma separated.
  PLATFORM_VERSION_ALL_CODENAMES := \
    $(subst $(space),$(comma),$(strip $(PLATFORM_VERSION_ALL_CODENAMES)))

endif
.KATI_READONLY := \
  PLATFORM_VERSION_CODENAME \
  PLATFORM_VERSION_ALL_CODENAMES

ifndef PLATFORM_VERSION
  ifeq (REL,$(PLATFORM_VERSION_CODENAME))
      PLATFORM_VERSION := $(PLATFORM_VERSION_LAST_STABLE)
  else
      PLATFORM_VERSION := $(PLATFORM_VERSION_CODENAME)
  endif
endif
.KATI_READONLY := PLATFORM_VERSION

ifndef PLATFORM_SDK_VERSION
  # This is the canonical definition of the SDK version, which defines
  # the set of APIs and functionality available in the platform.  It
  # is a single integer that increases monotonically as updates to
  # the SDK are released.  It should only be incremented when the APIs for
  # the new release are frozen (so that developers don't write apps against
  # intermediate builds).  During development, this number remains at the
  # SDK version the branch is based on and PLATFORM_VERSION_CODENAME holds
  # the code-name of the new development work.

  # When you increment the PLATFORM_SDK_VERSION please ensure you also
  # clear out the following text file of all older PLATFORM_VERSION's:
  # cts/tests/tests/os/assets/platform_versions.txt
  PLATFORM_SDK_VERSION := 31
endif
.KATI_READONLY := PLATFORM_SDK_VERSION

# This is the sdk extension version of this tree.
PLATFORM_SDK_EXTENSION_VERSION :=$= 1

# This is the sdk extension version that PLATFORM_SDK_VERSION ships with.
PLATFORM_BASE_SDK_EXTENSION_VERSION :=$= 0

ifeq (REL,$(PLATFORM_VERSION_CODENAME))
  PLATFORM_PREVIEW_SDK_VERSION := 0
else
  ifndef PLATFORM_PREVIEW_SDK_VERSION
    # This is the definition of a preview SDK version over and above the current
    # platform SDK version. Unlike the platform SDK version, a higher value
    # for preview SDK version does NOT mean that all prior preview APIs are
    # included. Packages reading this value to determine compatibility with
    # known APIs should check that this value is precisely equal to the preview
    # SDK version the package was built for, otherwise it should fall back to
    # assuming the device can only support APIs as of the previous official
    # public release.
    # This value will always be forced to 0 for release builds by the logic
    # in the "ifeq" block above, so the value below will be used on any
    # non-release builds, and it should always be at least 1, to indicate that
    # APIs may have changed since the claimed PLATFORM_SDK_VERSION.
    PLATFORM_PREVIEW_SDK_VERSION := 1
  endif
endif
.KATI_READONLY := PLATFORM_PREVIEW_SDK_VERSION

ifndef DEFAULT_APP_TARGET_SDK
  # This is the default minSdkVersion and targetSdkVersion to use for
  # all .apks created by the build system.  It can be overridden by explicitly
  # setting these in the .apk's AndroidManifest.xml.  It is either the code
  # name of the development build or, if this is a release build, the official
  # SDK version of this release.
  ifeq (REL,$(PLATFORM_VERSION_CODENAME))
    DEFAULT_APP_TARGET_SDK := $(PLATFORM_SDK_VERSION)
  else
    DEFAULT_APP_TARGET_SDK := $(PLATFORM_VERSION_CODENAME)
  endif
endif
.KATI_READONLY := DEFAULT_APP_TARGET_SDK

ifndef PLATFORM_VNDK_VERSION
  # This is the definition of the VNDK version for the current VNDK libraries.
  # The version is only available when PLATFORM_VERSION_CODENAME == REL.
  # Otherwise, it will be set to a CODENAME version. The ABI is allowed to be
  # changed only before the Android version is released. Once
  # PLATFORM_VNDK_VERSION is set to actual version, the ABI for this version
  # will be frozon and emit build errors if any ABI for the VNDK libs are
  # changed.
  # After that the snapshot of the VNDK with this version will be generated.
  #
  # The VNDK version follows PLATFORM_SDK_VERSION.
  ifeq (REL,$(PLATFORM_VERSION_CODENAME))
    PLATFORM_VNDK_VERSION := $(PLATFORM_SDK_VERSION)
  else
    PLATFORM_VNDK_VERSION := $(PLATFORM_VERSION_CODENAME)
  endif
endif
.KATI_READONLY := PLATFORM_VNDK_VERSION

ifndef PLATFORM_SYSTEMSDK_MIN_VERSION
  # This is the oldest version of system SDK that the platform supports. Contrary
  # to the public SDK where platform essentially supports all previous SDK versions,
  # platform supports only a few number of recent system SDK versions as some of
  # old system APIs are gradually deprecated, removed and then deleted.
  PLATFORM_SYSTEMSDK_MIN_VERSION := 28
endif
.KATI_READONLY := PLATFORM_SYSTEMSDK_MIN_VERSION

# This is the list of system SDK versions that the current platform supports.
PLATFORM_SYSTEMSDK_VERSIONS :=
ifneq (,$(PLATFORM_SYSTEMSDK_MIN_VERSION))
  $(if $(call math_is_number,$(PLATFORM_SYSTEMSDK_MIN_VERSION)),,\
    $(error PLATFORM_SYSTEMSDK_MIN_VERSION must be a number, but was $(PLATFORM_SYSTEMSDK_MIN_VERSION)))
  PLATFORM_SYSTEMSDK_VERSIONS := $(call int_range_list,$(PLATFORM_SYSTEMSDK_MIN_VERSION),$(PLATFORM_SDK_VERSION))
endif
# Platform always supports the current version
ifeq (REL,$(PLATFORM_VERSION_CODENAME))
  PLATFORM_SYSTEMSDK_VERSIONS += $(PLATFORM_SDK_VERSION)
else
  PLATFORM_SYSTEMSDK_VERSIONS += $(PLATFORM_VERSION_CODENAME)
endif
PLATFORM_SYSTEMSDK_VERSIONS := $(strip $(sort $(PLATFORM_SYSTEMSDK_VERSIONS)))
.KATI_READONLY := PLATFORM_SYSTEMSDK_VERSIONS

ifndef PLATFORM_SECURITY_PATCH
    #  Used to indicate the security patch that has been applied to the device.
    #  It must signify that the build includes all security patches issued up through the designated Android Public Security Bulletin.
    #  It must be of the form "YYYY-MM-DD" on production devices.
    #  It must match one of the Android Security Patch Level strings of the Public Security Bulletins.
    #  If there is no $PLATFORM_SECURITY_PATCH set, keep it empty.
<<<<<<< HEAD
      PLATFORM_SECURITY_PATCH := 2021-11-05
=======
      PLATFORM_SECURITY_PATCH := 2022-03-01
>>>>>>> 8959f0ef
endif
.KATI_READONLY := PLATFORM_SECURITY_PATCH

ifndef PLATFORM_SECURITY_PATCH_TIMESTAMP
  # Used to indicate the matching timestamp for the security patch string in PLATFORM_SECURITY_PATCH.
  PLATFORM_SECURITY_PATCH_TIMESTAMP := $(shell date -d 'TZ="GMT" $(PLATFORM_SECURITY_PATCH)' +%s)
endif
.KATI_READONLY := PLATFORM_SECURITY_PATCH_TIMESTAMP

ifndef PLATFORM_BASE_OS
  # Used to indicate the base os applied to the device.
  # Can be an arbitrary string, but must be a single word.
  #
  # If there is no $PLATFORM_BASE_OS set, keep it empty.
  PLATFORM_BASE_OS :=
endif
.KATI_READONLY := PLATFORM_BASE_OS

ifndef BUILD_ID
  # Used to signify special builds.  E.g., branches and/or releases,
  # like "M5-RC7".  Can be an arbitrary string, but must be a single
  # word and a valid file name.
  #
  # If there is no BUILD_ID set, make it obvious.
  BUILD_ID := UNKNOWN
endif
.KATI_READONLY := BUILD_ID

ifndef BUILD_DATETIME
  # Used to reproduce builds by setting the same time. Must be the number
  # of seconds since the Epoch.
  BUILD_DATETIME := $(shell date +%s)
endif

DATE := date -d @$(BUILD_DATETIME)
.KATI_READONLY := DATE

# Everything should be using BUILD_DATETIME_FROM_FILE instead.
# BUILD_DATETIME and DATE can be removed once BUILD_NUMBER moves
# to soong_ui.
$(KATI_obsolete_var BUILD_DATETIME,Use BUILD_DATETIME_FROM_FILE)

HAS_BUILD_NUMBER := true
ifndef BUILD_NUMBER
  # BUILD_NUMBER should be set to the source control value that
  # represents the current state of the source code.  E.g., a
  # perforce changelist number or a git hash.  Can be an arbitrary string
  # (to allow for source control that uses something other than numbers),
  # but must be a single word and a valid file name.
  #
  # If no BUILD_NUMBER is set, create a useful "I am an engineering build
  # from this date/time" value.  Make it start with a non-digit so that
  # anyone trying to parse it as an integer will probably get "0".
  BUILD_NUMBER := eng.$(shell echo $${BUILD_USERNAME:0:6}).$(shell $(DATE) +%Y%m%d.%H%M%S)
  HAS_BUILD_NUMBER := false
endif
.KATI_READONLY := BUILD_NUMBER HAS_BUILD_NUMBER

ifndef PLATFORM_MIN_SUPPORTED_TARGET_SDK_VERSION
  # Used to set minimum supported target sdk version. Apps targeting sdk
  # version lower than the set value will result in a warning being shown
  # when any activity from the app is started.
  PLATFORM_MIN_SUPPORTED_TARGET_SDK_VERSION := 23
endif
.KATI_READONLY := PLATFORM_MIN_SUPPORTED_TARGET_SDK_VERSION<|MERGE_RESOLUTION|>--- conflicted
+++ resolved
@@ -39,9 +39,9 @@
   include $(INTERNAL_BUILD_ID_MAKEFILE)
 endif
 
-DEFAULT_PLATFORM_VERSION := SP1A
-MIN_PLATFORM_VERSION := SP1A
-MAX_PLATFORM_VERSION := SP1A
+DEFAULT_PLATFORM_VERSION := RP1A
+MIN_PLATFORM_VERSION := RP1A
+MAX_PLATFORM_VERSION := RP1A
 
 ALLOWED_VERSIONS := $(call allowed-platform-versions,\
   $(MIN_PLATFORM_VERSION),\
@@ -88,12 +88,12 @@
 # The last stable version name of the platform that was released.  During
 # development, this stays at that previous version, while the codename indicates
 # further work based on the previous version.
-PLATFORM_VERSION_LAST_STABLE := 12
+PLATFORM_VERSION_LAST_STABLE := 11
 .KATI_READONLY := PLATFORM_VERSION_LAST_STABLE
 
 # These are the current development codenames, if the build is not a final
 # release build.  If this is a final release build, it is simply "REL".
-PLATFORM_VERSION_CODENAME.SP1A := REL
+PLATFORM_VERSION_CODENAME.RP1A := REL
 
 ifndef PLATFORM_VERSION_CODENAME
   PLATFORM_VERSION_CODENAME := $(PLATFORM_VERSION_CODENAME.$(TARGET_PLATFORM_VERSION))
@@ -151,15 +151,9 @@
   # When you increment the PLATFORM_SDK_VERSION please ensure you also
   # clear out the following text file of all older PLATFORM_VERSION's:
   # cts/tests/tests/os/assets/platform_versions.txt
-  PLATFORM_SDK_VERSION := 31
+  PLATFORM_SDK_VERSION := 30
 endif
 .KATI_READONLY := PLATFORM_SDK_VERSION
-
-# This is the sdk extension version of this tree.
-PLATFORM_SDK_EXTENSION_VERSION :=$= 1
-
-# This is the sdk extension version that PLATFORM_SDK_VERSION ships with.
-PLATFORM_BASE_SDK_EXTENSION_VERSION :=$= 0
 
 ifeq (REL,$(PLATFORM_VERSION_CODENAME))
   PLATFORM_PREVIEW_SDK_VERSION := 0
@@ -246,11 +240,7 @@
     #  It must be of the form "YYYY-MM-DD" on production devices.
     #  It must match one of the Android Security Patch Level strings of the Public Security Bulletins.
     #  If there is no $PLATFORM_SECURITY_PATCH set, keep it empty.
-<<<<<<< HEAD
-      PLATFORM_SECURITY_PATCH := 2021-11-05
-=======
       PLATFORM_SECURITY_PATCH := 2022-03-01
->>>>>>> 8959f0ef
 endif
 .KATI_READONLY := PLATFORM_SECURITY_PATCH
 
