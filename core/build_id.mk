#
# Copyright (C) 2008 The Android Open Source Project
#
# Licensed under the Apache License, Version 2.0 (the "License");
# you may not use this file except in compliance with the License.
# You may obtain a copy of the License at
#
#      http://www.apache.org/licenses/LICENSE-2.0
#
# Unless required by applicable law or agreed to in writing, software
# distributed under the License is distributed on an "AS IS" BASIS,
# WITHOUT WARRANTIES OR CONDITIONS OF ANY KIND, either express or implied.
# See the License for the specific language governing permissions and
# limitations under the License.
#
# BUILD_ID is usually used to specify the branch name
# (like "MAIN") or a branch name and a release candidate
# (like "CRB01").  It must be a single word, and is
# capitalized by convention.

<<<<<<< HEAD
BUILD_ID=UD1A.230214.001
=======
BUILD_ID=UP1A.230215.001
>>>>>>> 3bf1dc7d
<|MERGE_RESOLUTION|>--- conflicted
+++ resolved
@@ -18,8 +18,4 @@
 # (like "CRB01").  It must be a single word, and is
 # capitalized by convention.
 
-<<<<<<< HEAD
-BUILD_ID=UD1A.230214.001
-=======
-BUILD_ID=UP1A.230215.001
->>>>>>> 3bf1dc7d
+BUILD_ID=UD1A.230215.001