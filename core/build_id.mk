--- conflicted
+++ resolved
@@ -18,8 +18,4 @@
 # (like "CRB01").  It must be a single word, and is
 # capitalized by convention.
 
-<<<<<<< HEAD
-BUILD_ID=RQ1A.200702.001
-=======
-BUILD_ID=RQ1A.201001.001
->>>>>>> 8630f155
+BUILD_ID=RQ1A.201001.001