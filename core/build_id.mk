#
# Copyright (C) 2008 The Android Open Source Project
#
# Licensed under the Apache License, Version 2.0 (the "License");
# you may not use this file except in compliance with the License.
# You may obtain a copy of the License at
#
#      http://www.apache.org/licenses/LICENSE-2.0
#
# Unless required by applicable law or agreed to in writing, software
# distributed under the License is distributed on an "AS IS" BASIS,
# WITHOUT WARRANTIES OR CONDITIONS OF ANY KIND, either express or implied.
# See the License for the specific language governing permissions and
# limitations under the License.
#
# BUILD_ID is usually used to specify the branch name
# (like "MAIN") or a branch name and a release candidate
# (like "CRB01").  It must be a single word, and is
# capitalized by convention.

<<<<<<< HEAD
BUILD_ID=350017000
=======
BUILD_ID=AP3A.240522.003
>>>>>>> 6dc7a6e0
<|MERGE_RESOLUTION|>--- conflicted
+++ resolved
@@ -18,8 +18,4 @@
 # (like "CRB01").  It must be a single word, and is
 # capitalized by convention.
 
-<<<<<<< HEAD
-BUILD_ID=350017000
-=======
-BUILD_ID=AP3A.240522.003
->>>>>>> 6dc7a6e0
+BUILD_ID=350710000