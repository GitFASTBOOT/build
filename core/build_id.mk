--- conflicted
+++ resolved
@@ -18,8 +18,4 @@
 # (like "CRB01").  It must be a single word, and is
 # capitalized by convention.
 
-<<<<<<< HEAD
-export BUILD_ID=N8I11E
-=======
-export BUILD_ID=N6F27M
->>>>>>> 48babb55
+export BUILD_ID=N8I77