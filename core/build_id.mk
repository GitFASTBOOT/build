--- conflicted
+++ resolved
@@ -18,8 +18,4 @@
 # (like "CRB01").  It must be a single word, and is
 # capitalized by convention.
 
-<<<<<<< HEAD
-BUILD_ID=341114000
-=======
-BUILD_ID=UDC
->>>>>>> 2b9387b8
+BUILD_ID=341115000