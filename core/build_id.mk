#
# Copyright (C) 2008 The Android Open Source Project
#
# Licensed under the Apache License, Version 2.0 (the "License");
# you may not use this file except in compliance with the License.
# You may obtain a copy of the License at
#
#      http://www.apache.org/licenses/LICENSE-2.0
#
# Unless required by applicable law or agreed to in writing, software
# distributed under the License is distributed on an "AS IS" BASIS,
# WITHOUT WARRANTIES OR CONDITIONS OF ANY KIND, either express or implied.
# See the License for the specific language governing permissions and
# limitations under the License.
#
# BUILD_ID is usually used to specify the branch name
# (like "MAIN") or a branch name and a release candidate
# (like "CRB01").  It must be a single word, and is
# capitalized by convention.

<<<<<<< HEAD
export BUILD_ID=OMC1.180320.001
=======
export BUILD_ID=OPM1.171019.026
>>>>>>> af0825a6
<|MERGE_RESOLUTION|>--- conflicted
+++ resolved
@@ -18,8 +18,4 @@
 # (like "CRB01").  It must be a single word, and is
 # capitalized by convention.
 
-<<<<<<< HEAD
-export BUILD_ID=OMC1.180320.001
-=======
-export BUILD_ID=OPM1.171019.026
->>>>>>> af0825a6
+export BUILD_ID=OMC1.180417.001