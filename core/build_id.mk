# distributed under the License is distributed on an "AS IS" BASIS,
# WITHOUT WARRANTIES OR CONDITIONS OF ANY KIND, either express or implied.
# See the License for the specific language governing permissions and
# limitations under the License.
#
# BUILD_ID is usually used to specify the branch name
# (like "MAIN") or a branch name and a release candidate
# (like "CRB01").  It must be a single word, and is
# capitalized by convention.

<<<<<<< HEAD
BUILD_ID=AXA5.231220.031
=======
BUILD_ID=AXI6.240515.019
>>>>>>> 8f654192
<|MERGE_RESOLUTION|>--- conflicted
+++ resolved
@@ -8,8 +8,4 @@
 # (like "CRB01").  It must be a single word, and is
 # capitalized by convention.
 
-<<<<<<< HEAD
-BUILD_ID=AXA5.231220.031
-=======
-BUILD_ID=AXI6.240515.019
->>>>>>> 8f654192
+BUILD_ID=AXA5.240612.001