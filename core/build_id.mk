--- conflicted
+++ resolved
@@ -18,8 +18,4 @@
 # (like "CRB01").  It must be a single word, and is
 # capitalized by convention.
 
-<<<<<<< HEAD
-BUILD_ID=RPM1.210413.002
-=======
-BUILD_ID=RQ3A.210605.004
->>>>>>> 56f9a9ab
+BUILD_ID=RPM1.210504.001