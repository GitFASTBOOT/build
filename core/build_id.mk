#
# Copyright (C) 2008 The Android Open Source Project
#
# Licensed under the Apache License, Version 2.0 (the "License");
# you may not use this file except in compliance with the License.
# You may obtain a copy of the License at
#
#      http://www.apache.org/licenses/LICENSE-2.0
#
# Unless required by applicable law or agreed to in writing, software
# distributed under the License is distributed on an "AS IS" BASIS,
# WITHOUT WARRANTIES OR CONDITIONS OF ANY KIND, either express or implied.
# See the License for the specific language governing permissions and
# limitations under the License.
#
# BUILD_ID is usually used to specify the branch name
# (like "MAIN") or a branch name and a release candidate
# (like "CRB01").  It must be a single word, and is
# capitalized by convention.

<<<<<<< HEAD
BUILD_ID=UD1A.230117.001
=======
BUILD_ID=UP1A.230118.001
>>>>>>> 25f662d6
<|MERGE_RESOLUTION|>--- conflicted
+++ resolved
@@ -18,8 +18,4 @@
 # (like "CRB01").  It must be a single word, and is
 # capitalized by convention.
 
-<<<<<<< HEAD
-BUILD_ID=UD1A.230117.001
-=======
-BUILD_ID=UP1A.230118.001
->>>>>>> 25f662d6
+BUILD_ID=UD1A.230118.001