#
# Copyright (C) 2008 The Android Open Source Project
#
# Licensed under the Apache License, Version 2.0 (the "License");
# you may not use this file except in compliance with the License.
# You may obtain a copy of the License at
#
#      http://www.apache.org/licenses/LICENSE-2.0
#
# Unless required by applicable law or agreed to in writing, software
# distributed under the License is distributed on an "AS IS" BASIS,
# WITHOUT WARRANTIES OR CONDITIONS OF ANY KIND, either express or implied.
# See the License for the specific language governing permissions and
# limitations under the License.
#
# BUILD_ID is usually used to specify the branch name
# (like "MAIN") or a branch name and a release candidate
# (like "CRB01").  It must be a single word, and is
# capitalized by convention.

<<<<<<< HEAD
export BUILD_ID=OPR4.170623.014
=======
export BUILD_ID=OPR1.170623.032
>>>>>>> 2821823d
<|MERGE_RESOLUTION|>--- conflicted
+++ resolved
@@ -18,8 +18,4 @@
 # (like "CRB01").  It must be a single word, and is
 # capitalized by convention.
 
-<<<<<<< HEAD
-export BUILD_ID=OPR4.170623.014
-=======
-export BUILD_ID=OPR1.170623.032
->>>>>>> 2821823d
+export BUILD_ID=OPR4.170623.015