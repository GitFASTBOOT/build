--- conflicted
+++ resolved
@@ -18,8 +18,4 @@
 # (like "CRB01").  It must be a single word, and is
 # capitalized by convention.
 
-<<<<<<< HEAD
-BUILD_ID=TP1A.221105.002
-=======
-BUILD_ID=TQ1A.221205.005
->>>>>>> b48e82fd
+BUILD_ID=TQ1A.221205.005