--- conflicted
+++ resolved
@@ -18,8 +18,4 @@
 # (like "CRB01").  It must be a single word, and is
 # capitalized by convention.
 
-<<<<<<< HEAD
-export BUILD_ID=PVS1.181008.001
-=======
-export BUILD_ID=PI-CTS
->>>>>>> 8f0e659f
+export BUILD_ID=PI-CTS