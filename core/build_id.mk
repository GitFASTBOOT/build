#
# Copyright (C) 2008 The Android Open Source Project
#
# Licensed under the Apache License, Version 2.0 (the "License");
# you may not use this file except in compliance with the License.
# You may obtain a copy of the License at
#
#      http://www.apache.org/licenses/LICENSE-2.0
#
# Unless required by applicable law or agreed to in writing, software
# distributed under the License is distributed on an "AS IS" BASIS,
# WITHOUT WARRANTIES OR CONDITIONS OF ANY KIND, either express or implied.
# See the License for the specific language governing permissions and
# limitations under the License.
#
# BUILD_ID is usually used to specify the branch name
# (like "MAIN") or a branch name and a release candidate
# (like "CRB01").  It must be a single word, and is
# capitalized by convention.

<<<<<<< HEAD
BUILD_ID=350016000
=======
BUILD_ID=AP3A.240506.001
>>>>>>> 551e4f65
<|MERGE_RESOLUTION|>--- conflicted
+++ resolved
@@ -18,8 +18,4 @@
 # (like "CRB01").  It must be a single word, and is
 # capitalized by convention.
 
-<<<<<<< HEAD
-BUILD_ID=350016000
-=======
-BUILD_ID=AP3A.240506.001
->>>>>>> 551e4f65
+BUILD_ID=350017000