#
# Copyright (C) 2008 The Android Open Source Project
#
# Licensed under the Apache License, Version 2.0 (the "License");
# you may not use this file except in compliance with the License.
# You may obtain a copy of the License at
#
#      http://www.apache.org/licenses/LICENSE-2.0
#
# Unless required by applicable law or agreed to in writing, software
# distributed under the License is distributed on an "AS IS" BASIS,
# WITHOUT WARRANTIES OR CONDITIONS OF ANY KIND, either express or implied.
# See the License for the specific language governing permissions and
# limitations under the License.
#
# BUILD_ID is usually used to specify the branch name
# (like "MAIN") or a branch name and a release candidate
# (like "CRB01").  It must be a single word, and is
# capitalized by convention.

<<<<<<< HEAD
BUILD_ID=UD1A.230112.002
=======
BUILD_ID=UP1A.230113.001
>>>>>>> 9a366ffa
<|MERGE_RESOLUTION|>--- conflicted
+++ resolved
@@ -18,8 +18,4 @@
 # (like "CRB01").  It must be a single word, and is
 # capitalized by convention.
 
-<<<<<<< HEAD
-BUILD_ID=UD1A.230112.002
-=======
-BUILD_ID=UP1A.230113.001
->>>>>>> 9a366ffa
+BUILD_ID=UD1A.230113.001