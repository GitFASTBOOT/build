--- conflicted
+++ resolved
@@ -8,8 +8,4 @@
 # (like "CRB01").  It must be a single word, and is
 # capitalized by convention.
 
-<<<<<<< HEAD
-BUILD_ID=AXA5.240612.004
-=======
-BUILD_ID=AXI6.240515.046
->>>>>>> 6df0fa43
+BUILD_ID=AXI6.240515.046