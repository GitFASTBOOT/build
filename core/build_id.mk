#
# Copyright (C) 2008 The Android Open Source Project
#
# Licensed under the Apache License, Version 2.0 (the "License");
# you may not use this file except in compliance with the License.
# You may obtain a copy of the License at
#
#      http://www.apache.org/licenses/LICENSE-2.0
#
# Unless required by applicable law or agreed to in writing, software
# distributed under the License is distributed on an "AS IS" BASIS,
# WITHOUT WARRANTIES OR CONDITIONS OF ANY KIND, either express or implied.
# See the License for the specific language governing permissions and
# limitations under the License.
#
# BUILD_ID is usually used to specify the branch name
# (like "MAIN") or a branch name and a release candidate
# (like "CRB01").  It must be a single word, and is
# capitalized by convention.

<<<<<<< HEAD
export BUILD_ID=OPD2.170816.013
=======
export BUILD_ID=OPD1.170816.018
>>>>>>> d8e119a8
<|MERGE_RESOLUTION|>--- conflicted
+++ resolved
@@ -18,8 +18,4 @@
 # (like "CRB01").  It must be a single word, and is
 # capitalized by convention.
 
-<<<<<<< HEAD
-export BUILD_ID=OPD2.170816.013
-=======
-export BUILD_ID=OPD1.170816.018
->>>>>>> d8e119a8
+export BUILD_ID=OPD2.170816.014