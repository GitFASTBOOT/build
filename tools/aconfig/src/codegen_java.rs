/*
 * Copyright (C) 2023 The Android Open Source Project
 *
 * Licensed under the Apache License, Version 2.0 (the "License");
 * you may not use this file except in compliance with the License.
 * You may obtain a copy of the License at
 *
 *      http://www.apache.org/licenses/LICENSE-2.0
 *
 * Unless required by applicable law or agreed to in writing, software
 * distributed under the License is distributed on an "AS IS" BASIS,
 * WITHOUT WARRANTIES OR CONDITIONS OF ANY KIND, either express or implied.
 * See the License for the specific language governing permissions and
 * limitations under the License.
 */

use anyhow::Result;
use serde::Serialize;
use std::path::PathBuf;
use tinytemplate::TinyTemplate;

use crate::codegen;
use crate::commands::{CodegenMode, OutputFile};
use crate::protos::{ProtoFlagPermission, ProtoFlagState, ProtoParsedFlag};

pub fn generate_java_code<'a, I>(
    package: &str,
    parsed_flags_iter: I,
    codegen_mode: CodegenMode,
) -> Result<Vec<OutputFile>>
where
    I: Iterator<Item = &'a ProtoParsedFlag>,
{
    let class_elements: Vec<ClassElement> =
        parsed_flags_iter.map(|pf| create_class_element(package, pf)).collect();
    let is_read_write = class_elements.iter().any(|elem| elem.is_read_write);
    let is_test_mode = codegen_mode == CodegenMode::Test;
    let context =
        Context { class_elements, is_test_mode, is_read_write, package_name: package.to_string() };
    let mut template = TinyTemplate::new();
    template.add_template("Flags.java", include_str!("../templates/Flags.java.template"))?;
    template.add_template(
        "FeatureFlagsImpl.java",
        include_str!("../templates/FeatureFlagsImpl.java.template"),
    )?;
    template.add_template(
        "FeatureFlags.java",
        include_str!("../templates/FeatureFlags.java.template"),
    )?;
    template.add_template(
        "FakeFeatureFlagsImpl.java",
        include_str!("../templates/FakeFeatureFlagsImpl.java.template"),
    )?;

    let path: PathBuf = package.split('.').collect();
    ["Flags.java", "FeatureFlags.java", "FeatureFlagsImpl.java", "FakeFeatureFlagsImpl.java"]
        .iter()
        .map(|file| {
            Ok(OutputFile {
                contents: template.render(file, &context)?.into(),
                path: path.join(file),
            })
        })
        .collect::<Result<Vec<OutputFile>>>()
}

#[derive(Serialize)]
struct Context {
    pub class_elements: Vec<ClassElement>,
    pub is_test_mode: bool,
    pub is_read_write: bool,
    pub package_name: String,
}

#[derive(Serialize)]
struct ClassElement {
    pub default_value: bool,
    pub device_config_namespace: String,
    pub device_config_flag: String,
    pub flag_name_constant_suffix: String,
    pub is_read_write: bool,
    pub method_name: String,
}

fn create_class_element(package: &str, pf: &ProtoParsedFlag) -> ClassElement {
    let device_config_flag = codegen::create_device_config_ident(package, pf.name())
        .expect("values checked at flag parse time");
    ClassElement {
        default_value: pf.state() == ProtoFlagState::ENABLED,
        device_config_namespace: pf.namespace().to_string(),
        device_config_flag,
        flag_name_constant_suffix: pf.name().to_ascii_uppercase(),
        is_read_write: pf.permission() == ProtoFlagPermission::READ_WRITE,
        method_name: format_java_method_name(pf.name()),
    }
}

fn format_java_method_name(flag_name: &str) -> String {
    flag_name
        .split('_')
        .filter(|&word| !word.is_empty())
        .enumerate()
        .map(|(index, word)| {
            if index == 0 {
                word.to_ascii_lowercase()
            } else {
                word[0..1].to_ascii_uppercase() + &word[1..].to_ascii_lowercase()
            }
        })
        .collect::<Vec<String>>()
        .join("")
}

#[cfg(test)]
mod tests {
    use super::*;
    use std::collections::HashMap;

    const EXPECTED_FEATUREFLAGS_COMMON_CONTENT: &str = r#"
    package com.android.aconfig.test;
    public interface FeatureFlags {
        boolean disabledRo();
        boolean disabledRw();
        boolean enabledRo();
        boolean enabledRw();
    "#;

    const EXPECTED_FLAG_COMMON_CONTENT: &str = r#"
    package com.android.aconfig.test;
    public final class Flags {
        public static final String FLAG_DISABLED_RO = "com.android.aconfig.test.disabled_ro";
        public static final String FLAG_DISABLED_RW = "com.android.aconfig.test.disabled_rw";
        public static final String FLAG_ENABLED_RO = "com.android.aconfig.test.enabled_ro";
        public static final String FLAG_ENABLED_RW = "com.android.aconfig.test.enabled_rw";

        public static boolean disabledRo() {
            return FEATURE_FLAGS.disabledRo();
        }
        public static boolean disabledRw() {
            return FEATURE_FLAGS.disabledRw();
        }
        public static boolean enabledRo() {
            return FEATURE_FLAGS.enabledRo();
        }
        public static boolean enabledRw() {
            return FEATURE_FLAGS.enabledRw();
        }
    "#;

    const EXPECTED_METHOD_NOT_IMPL_COMMON_CONTENT: &str = r#"
        @Override
        public boolean disabledRo() {
            throw new UnsupportedOperationException(
                "Method is not implemented.");
        }
        @Override
        public boolean disabledRw() {
            throw new UnsupportedOperationException(
                "Method is not implemented.");
        }
        @Override
        public boolean enabledRo() {
            throw new UnsupportedOperationException(
                "Method is not implemented.");
        }
        @Override
        public boolean enabledRw() {
            throw new UnsupportedOperationException(
                "Method is not implemented.");
        }
    "#;

    #[test]
    fn test_generate_java_code_production() {
        let parsed_flags = crate::test::parse_test_flags();
        let generated_files = generate_java_code(
            crate::test::TEST_PACKAGE,
            parsed_flags.parsed_flag.iter(),
            CodegenMode::Production,
        )
        .unwrap();
        let expect_featureflags_content = EXPECTED_FEATUREFLAGS_COMMON_CONTENT.to_string()
            + r#"
        }"#;
        let expect_flags_content = EXPECTED_FLAG_COMMON_CONTENT.to_string()
            + r#"
            private static FeatureFlags FEATURE_FLAGS = new FeatureFlagsImpl();
        }"#;
        let expect_fakefeatureflagsimpl_content = r#"
        package com.android.aconfig.test;
        public class FakeFeatureFlagsImpl implements FeatureFlags {"#
            .to_owned()
            + EXPECTED_METHOD_NOT_IMPL_COMMON_CONTENT
            + r#"
        }
        "#;
        let expect_featureflagsimpl_content = r#"
        package com.android.aconfig.test;
        import android.provider.DeviceConfig;
        public final class FeatureFlagsImpl implements FeatureFlags {
            @Override
            public boolean disabledRo() {
                return false;
            }
            @Override
            public boolean disabledRw() {
                return DeviceConfig.getBoolean(
                    "aconfig_test",
                    "com.android.aconfig.test.disabled_rw",
                    false
                );
            }
            @Override
            public boolean enabledRo() {
                return true;
            }
            @Override
            public boolean enabledRw() {
                return DeviceConfig.getBoolean(
                    "aconfig_test",
                    "com.android.aconfig.test.enabled_rw",
                    true
                );
            }
        }
        "#;
        let mut file_set = HashMap::from([
            ("com/android/aconfig/test/Flags.java", expect_flags_content.as_str()),
            ("com/android/aconfig/test/FeatureFlagsImpl.java", expect_featureflagsimpl_content),
<<<<<<< HEAD
            ("com/android/aconfig/test/FeatureFlags.java", EXPECTED_FEATUREFLAGS_CONTENT),
=======
            ("com/android/aconfig/test/FeatureFlags.java", expect_featureflags_content.as_str()),
>>>>>>> de521a1b
            (
                "com/android/aconfig/test/FakeFeatureFlagsImpl.java",
                expect_fakefeatureflagsimpl_content.as_str(),
            ),
        ]);

        for file in generated_files {
            let file_path = file.path.to_str().unwrap();
            assert!(file_set.contains_key(file_path), "Cannot find {}", file_path);
            assert_eq!(
                None,
                crate::test::first_significant_code_diff(
                    file_set.get(file_path).unwrap(),
                    &String::from_utf8(file.contents.clone()).unwrap()
                ),
                "File {} content is not correct",
                file_path
            );
            file_set.remove(file_path);
        }

        assert!(file_set.is_empty());
    }

    #[test]
    fn test_generate_java_code_test() {
        let parsed_flags = crate::test::parse_test_flags();
        let generated_files = generate_java_code(
            crate::test::TEST_PACKAGE,
            parsed_flags.parsed_flag.iter(),
            CodegenMode::Test,
        )
        .unwrap();
        let expect_featureflags_content = EXPECTED_FEATUREFLAGS_COMMON_CONTENT.to_string()
            + r#"
            public void setFlag(String flagName, boolean value);
            public void resetAll();
        }"#;
        let expect_flags_content = EXPECTED_FLAG_COMMON_CONTENT.to_string()
            + r#"
            public static void setFeatureFlags(FeatureFlags featureFlags) {
                Flags.FEATURE_FLAGS = featureFlags;
            }
            public static void unsetFeatureFlags() {
                Flags.FEATURE_FLAGS = null;
            }
            private static FeatureFlags FEATURE_FLAGS;
        }
        "#;
        let expect_featureflagsimpl_content = r#"
        package com.android.aconfig.test;
        public final class FeatureFlagsImpl implements FeatureFlags {"#
            .to_owned()
            + EXPECTED_METHOD_NOT_IMPL_COMMON_CONTENT
            + r#"
<<<<<<< HEAD
=======
            @Override
            public void setFlag(String flagName, boolean value) {
                throw new UnsupportedOperationException(
                    "Method is not implemented.");
            }
            @Override
            public void resetAll() {
                throw new UnsupportedOperationException(
                    "Method is not implemented.");
            }
>>>>>>> de521a1b
        }
        "#;
        let expect_fakefeatureflagsimpl_content = r#"
        package com.android.aconfig.test;
        import static java.util.stream.Collectors.toMap;
        import java.util.HashMap;
        import java.util.Map;
        import java.util.stream.Stream;
        public class FakeFeatureFlagsImpl implements FeatureFlags {
            @Override
            public boolean disabledRo() {
                return getFlag(Flags.FLAG_DISABLED_RO);
            }
            @Override
            public boolean disabledRw() {
                return getFlag(Flags.FLAG_DISABLED_RW);
            }
            @Override
            public boolean enabledRo() {
                return getFlag(Flags.FLAG_ENABLED_RO);
            }
            @Override
            public boolean enabledRw() {
                return getFlag(Flags.FLAG_ENABLED_RW);
            }
            @Override
            public void setFlag(String flagName, boolean value) {
                if (!this.mFlagMap.containsKey(flagName)) {
                    throw new IllegalArgumentException("no such flag" + flagName);
                }
                this.mFlagMap.put(flagName, value);
            }
            @Override
            public void resetAll() {
                for (Map.Entry entry : mFlagMap.entrySet()) {
                    entry.setValue(null);
                }
            }
            private boolean getFlag(String flagName) {
                Boolean value = this.mFlagMap.get(flagName);
                if (value == null) {
                    throw new IllegalArgumentException(flagName + " is not set");
                }
                return value;
            }
            private HashMap<String, Boolean> mFlagMap = Stream.of(
                    Flags.FLAG_DISABLED_RO,
                    Flags.FLAG_DISABLED_RW,
                    Flags.FLAG_ENABLED_RO,
                    Flags.FLAG_ENABLED_RW
                )
                .collect(
                    HashMap::new,
                    (map, elem) -> map.put(elem, null),
                    HashMap::putAll
                );
        }
        "#;

        let mut file_set = HashMap::from([
            ("com/android/aconfig/test/Flags.java", expect_flags_content.as_str()),
<<<<<<< HEAD
            ("com/android/aconfig/test/FeatureFlags.java", EXPECTED_FEATUREFLAGS_CONTENT),
=======
            ("com/android/aconfig/test/FeatureFlags.java", expect_featureflags_content.as_str()),
>>>>>>> de521a1b
            (
                "com/android/aconfig/test/FeatureFlagsImpl.java",
                expect_featureflagsimpl_content.as_str(),
            ),
            (
                "com/android/aconfig/test/FakeFeatureFlagsImpl.java",
                expect_fakefeatureflagsimpl_content,
            ),
        ]);

        for file in generated_files {
            let file_path = file.path.to_str().unwrap();
            assert!(file_set.contains_key(file_path), "Cannot find {}", file_path);
            assert_eq!(
                None,
                crate::test::first_significant_code_diff(
                    file_set.get(file_path).unwrap(),
                    &String::from_utf8(file.contents.clone()).unwrap()
                ),
                "File {} content is not correct",
                file_path
            );
            file_set.remove(file_path);
        }

        assert!(file_set.is_empty());
    }

    #[test]
    fn test_format_java_method_name() {
        let input = "____some_snake___name____";
        let expected = "someSnakeName";
        let formatted_name = format_java_method_name(input);
        assert_eq!(expected, formatted_name);
    }
}<|MERGE_RESOLUTION|>--- conflicted
+++ resolved
@@ -227,11 +227,7 @@
         let mut file_set = HashMap::from([
             ("com/android/aconfig/test/Flags.java", expect_flags_content.as_str()),
             ("com/android/aconfig/test/FeatureFlagsImpl.java", expect_featureflagsimpl_content),
-<<<<<<< HEAD
-            ("com/android/aconfig/test/FeatureFlags.java", EXPECTED_FEATUREFLAGS_CONTENT),
-=======
             ("com/android/aconfig/test/FeatureFlags.java", expect_featureflags_content.as_str()),
->>>>>>> de521a1b
             (
                 "com/android/aconfig/test/FakeFeatureFlagsImpl.java",
                 expect_fakefeatureflagsimpl_content.as_str(),
@@ -287,8 +283,6 @@
             .to_owned()
             + EXPECTED_METHOD_NOT_IMPL_COMMON_CONTENT
             + r#"
-<<<<<<< HEAD
-=======
             @Override
             public void setFlag(String flagName, boolean value) {
                 throw new UnsupportedOperationException(
@@ -299,7 +293,6 @@
                 throw new UnsupportedOperationException(
                     "Method is not implemented.");
             }
->>>>>>> de521a1b
         }
         "#;
         let expect_fakefeatureflagsimpl_content = r#"
@@ -361,11 +354,7 @@
 
         let mut file_set = HashMap::from([
             ("com/android/aconfig/test/Flags.java", expect_flags_content.as_str()),
-<<<<<<< HEAD
-            ("com/android/aconfig/test/FeatureFlags.java", EXPECTED_FEATUREFLAGS_CONTENT),
-=======
             ("com/android/aconfig/test/FeatureFlags.java", expect_featureflags_content.as_str()),
->>>>>>> de521a1b
             (
                 "com/android/aconfig/test/FeatureFlagsImpl.java",
                 expect_featureflagsimpl_content.as_str(),
