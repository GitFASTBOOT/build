--- conflicted
+++ resolved
@@ -235,16 +235,9 @@
       elif key == "ro.build.display.id":
         # change, eg, "JWR66N dev-keys" to "JWR66N"
         value = value.split()
-<<<<<<< HEAD
-        if len(value) == 2 and value[1].endswith("-keys"):
-          value = value[0]
-        else:
-          value = " ".join(value)
-=======
         if len(value) >  1 and value[-1].endswith("-keys"):
           value.pop()
         value = " ".join(value)
->>>>>>> 1b53b6a7
       line = key + "=" + value
     if line != original_line:
       print "  replace: ", original_line
