#!/usr/bin/env python
#
# Copyright (C) 2008 The Android Open Source Project
#
# Licensed under the Apache License, Version 2.0 (the "License");
# you may not use this file except in compliance with the License.
# You may obtain a copy of the License at
#
#      http://www.apache.org/licenses/LICENSE-2.0
#
# Unless required by applicable law or agreed to in writing, software
# distributed under the License is distributed on an "AS IS" BASIS,
# WITHOUT WARRANTIES OR CONDITIONS OF ANY KIND, either express or implied.
# See the License for the specific language governing permissions and
# limitations under the License.

"""
Given a target-files zipfile, produces an image zipfile suitable for
use with 'fastboot update'.

Usage:  img_from_target_files [flags] input_target_files output_image_zip

  -b  (--board_config)  <file>
      Deprecated.

"""

import sys

if sys.hexversion < 0x02040000:
  print >> sys.stderr, "Python 2.4 or newer is required."
  sys.exit(1)

import errno
import os
import re
import shutil
import subprocess
import tempfile
import zipfile

# missing in Python 2.4 and before
if not hasattr(os, "SEEK_SET"):
  os.SEEK_SET = 0

import common

OPTIONS = common.OPTIONS

def AddUserdata(output_zip):
  """Create an empty userdata image and store it in output_zip."""

  print "creating userdata.img..."

  # The name of the directory it is making an image out of matters to
  # mkyaffs2image.  So we create a temp dir, and within it we create an
  # empty dir named "data", and build the image from that.
  temp_dir = tempfile.mkdtemp()
  user_dir = os.path.join(temp_dir, "data")
  os.mkdir(user_dir)
  img = tempfile.NamedTemporaryFile()

  build_command = []
  fstab = OPTIONS.info_dict["fstab"]
  if fstab and fstab["/data"].fs_type.startswith("ext"):
    build_command = ["mkuserimg.sh",
                     user_dir, img.name,
<<<<<<< HEAD
                     fstab["/data"].fs_type, "userdata"]
=======
                     OPTIONS.info_dict["fstab"]["/data"].fs_type, "data"]
>>>>>>> 18c00c5c
    if "userdata_size" in OPTIONS.info_dict:
      build_command.append(str(OPTIONS.info_dict["userdata_size"]))
  else:
    build_command = ["mkyaffs2image", "-f"]
    extra = OPTIONS.info_dict.get("mkyaffs2_extra_flags", None)
    if extra:
      build_command.extend(extra.split())
    build_command.append(user_dir)
    build_command.append(img.name)

  p = common.Run(build_command);
  p.communicate()
  assert p.returncode == 0, "build userdata.img image failed"

  common.CheckSize(img.name, "userdata.img", OPTIONS.info_dict)
  output_zip.write(img.name, "userdata.img")
  img.close()
  os.rmdir(user_dir)
  os.rmdir(temp_dir)


def AddSystem(output_zip):
  """Turn the contents of SYSTEM into a system image and store it in
  output_zip."""

  print "creating system.img..."

  img = tempfile.NamedTemporaryFile()

  # The name of the directory it is making an image out of matters to
  # mkyaffs2image.  It wants "system" but we have a directory named
  # "SYSTEM", so create a symlink.
  try:
    os.symlink(os.path.join(OPTIONS.input_tmp, "SYSTEM"),
               os.path.join(OPTIONS.input_tmp, "system"))
  except OSError, e:
      # bogus error on my mac version?
      #   File "./build/tools/releasetools/img_from_target_files", line 86, in AddSystem
      #     os.path.join(OPTIONS.input_tmp, "system"))
      # OSError: [Errno 17] File exists
    if (e.errno == errno.EEXIST):
      pass

  build_command = []
  fstab = OPTIONS.info_dict["fstab"]
  if fstab and fstab["/system"].fs_type.startswith("ext"):
    build_command = ["mkuserimg.sh",
                     os.path.join(OPTIONS.input_tmp, "system"), img.name,
                     fstab["/system"].fs_type, "system"]
    if "system_size" in OPTIONS.info_dict:
      build_command.append(str(OPTIONS.info_dict["system_size"]))
  else:
    build_command = ["mkyaffs2image", "-f"]
    extra = OPTIONS.info_dict.get("mkyaffs2_extra_flags", None)
    if extra:
      build_command.extend(extra.split())
    build_command.append(os.path.join(OPTIONS.input_tmp, "system"))
    build_command.append(img.name)

  p = common.Run(build_command)
  p.communicate()
  assert p.returncode == 0, "build system.img image failed"

  img.seek(os.SEEK_SET, 0)
  data = img.read()
  img.close()

  common.CheckSize(data, "system.img", OPTIONS.info_dict)
  common.ZipWriteStr(output_zip, "system.img", data)


def CopyInfo(output_zip):
  """Copy the android-info.txt file from the input to the output."""
  output_zip.write(os.path.join(OPTIONS.input_tmp, "OTA", "android-info.txt"),
                   "android-info.txt")


def main(argv):

  def option_handler(o, a):
    if o in ("-b", "--board_config"):
      pass       # deprecated
    else:
      return False
    return True

  args = common.ParseOptions(argv, __doc__,
                             extra_opts="b:",
                             extra_long_opts=["board_config="],
                             extra_option_handler=option_handler)

  if len(args) != 2:
    common.Usage(__doc__)
    sys.exit(1)

  OPTIONS.input_tmp = common.UnzipTemp(args[0])

  input_zip = zipfile.ZipFile(args[0], "r")
  OPTIONS.info_dict = common.LoadInfoDict(input_zip)

  output_zip = zipfile.ZipFile(args[1], "w", compression=zipfile.ZIP_DEFLATED)

  common.AddBoot(output_zip, OPTIONS.info_dict)
  common.AddRecovery(output_zip, OPTIONS.info_dict)
  AddSystem(output_zip)
  AddUserdata(output_zip)
  CopyInfo(output_zip)

  print "cleaning up..."
  output_zip.close()
  shutil.rmtree(OPTIONS.input_tmp)

  print "done."


if __name__ == '__main__':
  try:
    main(sys.argv[1:])
  except common.ExternalError, e:
    print
    print "   ERROR: %s" % (e,)
    print
    sys.exit(1)<|MERGE_RESOLUTION|>--- conflicted
+++ resolved
@@ -65,11 +65,7 @@
   if fstab and fstab["/data"].fs_type.startswith("ext"):
     build_command = ["mkuserimg.sh",
                      user_dir, img.name,
-<<<<<<< HEAD
-                     fstab["/data"].fs_type, "userdata"]
-=======
-                     OPTIONS.info_dict["fstab"]["/data"].fs_type, "data"]
->>>>>>> 18c00c5c
+                     fstab["/data"].fs_type, "data"]
     if "userdata_size" in OPTIONS.info_dict:
       build_command.append(str(OPTIONS.info_dict["userdata_size"]))
   else:
