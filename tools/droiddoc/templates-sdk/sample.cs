--- conflicted
+++ resolved
@@ -29,13 +29,8 @@
 
 <div id="pathCrumb">
 <?cs each:item = parentdirs ?>
-<<<<<<< HEAD
   <?cs if:LinkifyPathCrumb
-    ?><a href="<?cs var:toroot ?><?cs var:item.Link ?>"><?cs var:item.Name ?></a> / 
-=======
-  <?cs if:pathCrumbLinks
     ?><a href="<?cs var:toroot ?><?cs var:item.Link ?>"><?cs var:item.Name ?></a> /
->>>>>>> 79a55d35
   <?cs else
     ?><?cs var:item.Name ?> / <?cs /if ?>
 <?cs /each ?>
