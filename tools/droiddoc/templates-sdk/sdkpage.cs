<?cs include:"doctype.cs" ?>
<?cs include:"macros.cs" ?>
<html>
<?cs if:sdk.redirect ?>
  <head>
    <title>Redirecting...</title>
    <meta http-equiv="refresh" content="0;url=<?cs var:toroot ?>sdk/<?cs
      if:sdk.redirect.path ?><?cs var:sdk.redirect.path ?><?cs
      else ?>index.html<?cs /if ?>">
    <link href="<?cs var:toroot ?>assets/android-developer-docs.css" rel="stylesheet" type="text/css" />
  </head>
<?cs else ?>
  <?cs include:"head_tag.cs" ?>
<?cs /if ?>
<body class="gc-documentation">
<a name="top"></a>
<?cs call:custom_masthead() ?>

<?cs call:sdk_nav() ?>

<?cs if:sdk.redirect ?>

<div class="g-unit">
  <div id="jd-content">
    <p>Redirecting to
    <a href="<?cs var:toroot ?>sdk/<?cs
      if:sdk.redirect.path ?><?cs var:sdk.redirect.path ?><?cs
      else ?>index.html<?cs /if ?>"><?cs
      if:sdk.redirect.path ?><?cs var:sdk.redirect.path ?><?cs
      else ?>Download the SDK<?cs /if ?>
    </a> ...</p>

<?cs else ?>
<?cs # else, if NOT redirect ...
#
#
# The following is for SDK/NDK pages
#
#
?>

<div class="g-unit" id="doc-content" >
  <div id="jd-header" class="guide-header" >
    <span class="crumb">&nbsp;</span>
    <h1><?cs if:android.whichdoc == "online" ?>Download the <?cs /if ?><?cs var:page.title ?></h1>
  </div>

  <div id="jd-content">

<?cs if:sdk.not_latest_version ?>
  <div class="special">
    <p><strong>This is NOT the current Android SDK release.</strong></p>
    <p><a href="/sdk/index.html">Download the current Android SDK</a></p>
  </div>
<?cs /if ?>


<?cs if:ndk ?>
<?cs #
#
#
#
#
#
#
# the following is for the NDK
#
# (nested in if/else redirect)
#
#
#
#
?>

<p>The Android NDK is a companion tool to the Android SDK that lets you build
performance-critical portions of your apps in native code. It provides headers and
libraries that allow you to build activities, handle user input, use hardware sensors,
access application resources, and more, when programming in C or C++. If you write
native code, your applications are still packaged into an .apk file and they still run
inside of a virtual machine on the device. The fundamental Android application model
does not change.</p>

<p>Using native code does not result in an automatic performance increase, 
but always increases application complexity. If you have not run into any limitations
using the Android framework APIs, you probably do not need the NDK. Read <a 
href="<?cs var:toroot ?>sdk/ndk/overview.html">What is the NDK?</a> for more information about what
the NDK offers and whether it will be useful to you.
</p>
<p>
The NDK is designed for use <em>only</em> in conjunction with the
Android SDK. If you have not already installed and setup the <a
href="http://developer.android.com/sdk/index.html">Android SDK</a>, please
do so before downloading the NDK. 
</p>

  <table class="download">
    <tr>
      <th>Platform</th>
      <th>Package</th>
      <th>Size</th>
      <th>MD5 Checksum</th>
  </tr>
  <tr>
    <td>Windows</td>
    <td>
  <a href="http://dl.google.com/android/ndk/<?cs var:ndk.win_download ?>"><?cs var:ndk.win_download ?></a>
    </td>
    <td><?cs var:ndk.win_bytes ?> bytes</td>
    <td><?cs var:ndk.win_checksum ?></td>
  </tr>
  <tr class="alt-color">
    <td>Mac OS X (intel)</td>
    <td>
  <a href="http://dl.google.com/android/ndk/<?cs var:ndk.mac_download ?>"><?cs var:ndk.mac_download ?></a>
    </td>
    <td><?cs var:ndk.mac_bytes ?> bytes</td>
    <td><?cs var:ndk.mac_checksum ?></td>
  </tr>
  <tr>
    <td>Linux 32/64-bit (x86)</td>
    <td>
  <a href="http://dl.google.com/android/ndk/<?cs var:ndk.linux_download ?>"><?cs var:ndk.linux_download ?></a>
    </td>
    <td><?cs var:ndk.linux_bytes ?> bytes</td>
    <td><?cs var:ndk.linux_checksum ?></td>
  </tr>
  </table>

  <?cs else ?>
<?cs # end if NDK ... 
#
#
#
#
#
#
# the following is for the SDK
#
# (nested in if/else redirect and if/else NDK)
#
#
#
#
?>
  <?cs if:android.whichdoc == "online" ?>

  <p>Welcome Developers! If you are new to the Android SDK, please read the steps below, for an
overview of how to set up the SDK. </p>

  <p>If you're already using the Android SDK, you should
update to the latest tools or platform using the <em>Android SDK and AVD Manager</em>, rather than
downloading a new SDK starter package. See <a
href="<?cs var:toroot ?>sdk/adding-components.html">Adding SDK Components</a>.</p>

  <table class="download">
    <tr>
      <th>Platform</th>
      <th>Package</th>
      <th>Size</th>
      <th>MD5 Checksum</th>
  </tr>
  <tr>
    <td rowspan="2">Windows</td>
    <td>
  <a onclick="onDownload(this)" href="http://dl.google.com/android/<?cs var:sdk.win_download
?>"><?cs var:sdk.win_download ?></a>
    </td>
    <td><?cs var:sdk.win_bytes ?> bytes</td>
    <td><?cs var:sdk.win_checksum ?></td>
  </tr>
  <tr>
    <!-- blank TD from Windows rowspan -->
    <td>
  <a onclick="onDownload(this)" href="http://dl.google.com/android/<?cs var:sdk.win_installer
?>"><?cs var:sdk.win_installer ?></a> (Recommended)
    </td>
    <td><?cs var:sdk.win_installer_bytes ?> bytes</td>
    <td><?cs var:sdk.win_installer_checksum ?></td>
  </tr>
  <tr class="alt-color">
    <td>Mac OS X (intel)</td>
    <td>
  <a onclick="onDownload(this)" href="http://dl.google.com/android/<?cs var:sdk.mac_download
?>"><?cs var:sdk.mac_download ?></a>
    </td>
    <td><?cs var:sdk.mac_bytes ?> bytes</td>
    <td><?cs var:sdk.mac_checksum ?></td>
  </tr>
  <tr>
    <td>Linux (i386)</td>
    <td>
  <a onclick="onDownload(this)" href="http://dl.google.com/android/<?cs var:sdk.linux_download
?>"><?cs var:sdk.linux_download ?></a>
    </td>
    <td><?cs var:sdk.linux_bytes ?> bytes</td>
    <td><?cs var:sdk.linux_checksum ?></td>
  </tr>
  </table>


<div id="next-steps" style="display:none">
  <p><b><em><span id="filename"></span></em> is now downloading. Follow the steps below to
get started.</b></p>
</div>

<script type="text/javascript">
function onDownload(link) {
  $("#filename").text($(link).html());
  $("#next-steps").show();
}
</script>
<<<<<<< HEAD
  <?cs /if ?> <?cs # end if online ?>

<?cs /if ?> <?cs # end if/else NDK ?>

<?cs /if ?> <?cs # end if/else redirect ?>

<?cs call:tag_list(root.descr) ?>

=======
  <?cs /else ?> <?cs # end if online ?>

    <?cs if:sdk.preview ?>
      <p>Welcome developers! We are pleased to provide you with a preview SDK for the upcoming
    Android 3.0 release, to give you a head-start on developing applications for it.
    </p>
    
      <p>See the <a
    href="<?cs var:toroot ?>sdk/preview/start.html">Getting Started</a> document for more information
    about how to set up the preview SDK and get started.</p>
    <style type="text/css">
    .non-preview { display:none; }
    </style>
    <?cs /if ?>
  <?cs /if ?> <?cs end if/else online ?>
  
<?cs /if ?> <?cs # end if/else NDK ?>

<?cs /if ?> <?cs # end if/else redirect ?>

<?cs call:tag_list(root.descr) ?>

>>>>>>> cc089099
</div><!-- end jd-content -->

<?cs if:!sdk.redirect ?>
<?cs include:"footer.cs" ?>
<?cs /if ?>

</div><!-- end g-unit -->

<?cs include:"trailer.cs" ?>

</body>
</html>


<|MERGE_RESOLUTION|>--- conflicted
+++ resolved
@@ -209,16 +209,6 @@
   $("#next-steps").show();
 }
 </script>
-<<<<<<< HEAD
-  <?cs /if ?> <?cs # end if online ?>
-
-<?cs /if ?> <?cs # end if/else NDK ?>
-
-<?cs /if ?> <?cs # end if/else redirect ?>
-
-<?cs call:tag_list(root.descr) ?>
-
-=======
   <?cs /else ?> <?cs # end if online ?>
 
     <?cs if:sdk.preview ?>
@@ -241,7 +231,6 @@
 
 <?cs call:tag_list(root.descr) ?>
 
->>>>>>> cc089099
 </div><!-- end jd-content -->
 
 <?cs if:!sdk.redirect ?>
