#
# Copyright (C) 2009 The Android Open Source Project
#
# Licensed under the Apache License, Version 2.0 (the "License");
# you may not use this file except in compliance with the License.
# You may obtain a copy of the License at
#
#      http://www.apache.org/licenses/LICENSE-2.0
#
# Unless required by applicable law or agreed to in writing, software
# distributed under the License is distributed on an "AS IS" BASIS,
# WITHOUT WARRANTIES OR CONDITIONS OF ANY KIND, either express or implied.
# See the License for the specific language governing permissions and
# limitations under the License.
#

# This is a build configuration for a full-featured build of the
# Open-Source part of the tree. It's geared toward a US-centric
# build quite specifically for the emulator, and might not be
# entirely appropriate to inherit from for on-device configurations.

# If running on an emulator or some other device that has a LAN connection
# that isn't a wifi connection. This will instruct init.rc to enable the
# network connection so that you can use it with ADB

<<<<<<< HEAD
$(call inherit-product, $(SRC_TARGET_DIR)/product/full_base.mk)
=======
PRODUCT_PACKAGES := \
    Camera

$(call inherit-product, $(SRC_TARGET_DIR)/product/full_base_telephony.mk)
>>>>>>> 76af0657
$(call inherit-product, $(SRC_TARGET_DIR)/board/generic_x86/device.mk)

ifdef NET_ETH0_STARTONBOOT
  PRODUCT_PROPERTY_OVERRIDES += net.eth0.startonboot=1
endif

# Ensure we package the BIOS files too.
PRODUCT_PACKAGES += \
	bios.bin \
	vgabios-cirrus.bin \

# Overrides
PRODUCT_NAME := full_x86
PRODUCT_DEVICE := generic_x86
PRODUCT_BRAND := Android
PRODUCT_MODEL := Full Android on x86 Emulator<|MERGE_RESOLUTION|>--- conflicted
+++ resolved
@@ -23,14 +23,7 @@
 # that isn't a wifi connection. This will instruct init.rc to enable the
 # network connection so that you can use it with ADB
 
-<<<<<<< HEAD
-$(call inherit-product, $(SRC_TARGET_DIR)/product/full_base.mk)
-=======
-PRODUCT_PACKAGES := \
-    Camera
-
 $(call inherit-product, $(SRC_TARGET_DIR)/product/full_base_telephony.mk)
->>>>>>> 76af0657
 $(call inherit-product, $(SRC_TARGET_DIR)/board/generic_x86/device.mk)
 
 ifdef NET_ETH0_STARTONBOOT
