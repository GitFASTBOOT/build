#
# Copyright (C) 2007 The Android Open Source Project
#
# Licensed under the Apache License, Version 2.0 (the "License");
# you may not use this file except in compliance with the License.
# You may obtain a copy of the License at
#
#      http://www.apache.org/licenses/LICENSE-2.0
#
# Unless required by applicable law or agreed to in writing, software
# distributed under the License is distributed on an "AS IS" BASIS,
# WITHOUT WARRANTIES OR CONDITIONS OF ANY KIND, either express or implied.
# See the License for the specific language governing permissions and
# limitations under the License.
#

PRODUCT_BRAND := generic
PRODUCT_DEVICE := generic
PRODUCT_NAME := core

PRODUCT_PROPERTY_OVERRIDES := \
    ro.config.notification_sound=OnTheHunt.ogg \
    ro.config.alarm_alert=Alarm_Classic.ogg

PRODUCT_PACKAGES += \
    ApplicationsProvider \
    BackupRestoreConfirmation \
    BasicDreams \
    Browser \
    Contacts \
    ContactsProvider \
    DefaultContainerService \
    Dialer \
    DownloadProvider \
    DownloadProviderUi \
    HTMLViewer \
    Home \
    KeyChain \
    MediaProvider \
    PackageInstaller \
    PhotoTable \
    PicoTts \
    SettingsProvider \
    SharedStorageBackup \
    TelephonyProvider \
    UserDictionaryProvider \
    VpnDialogs \
    abcc \
    apache-xml \
    atrace \
    bouncycastle \
    bu \
    cacerts \
    com.android.location.provider \
    com.android.location.provider.xml \
    core \
    core-junit \
    dalvikvm \
    dexdeps \
    dexdump \
    dexlist \
    dexopt \
    dmtracedump \
    drmserver \
    dx \
    ext \
    framework-res \
    hprof-conv \
    icu.dat \
    installd \
    ip \
    ip-up-vpn \
    ip6tables \
    iptables \
    keystore \
    keystore.default \
    libandroidfw \
    libOpenMAXAL \
    libOpenSLES \
    libaudiopreprocessing \
    libaudioutils \
    libbcc \
    libcrypto \
    libdownmix \
    libdvm \
    libdrmframework \
    libdrmframework_jni \
    libexpat \
    libfilterfw \
    libfilterpack_imageproc \
    libgabi++ \
    libicui18n \
    libicuuc \
    libjavacore \
    libkeystore \
    libmdnssd \
    libnativehelper \
    libnfc_ndef \
    libportable \
    libpowermanager \
    libspeexresampler \
    libsqlite_jni \
    libssl \
    libstagefright \
    libstagefright_chromium_http \
    libstagefright_soft_aacdec \
    libstagefright_soft_aacenc \
    libstagefright_soft_amrdec \
    libstagefright_soft_amrnbenc \
    libstagefright_soft_amrwbenc \
    libstagefright_soft_flacenc \
    libstagefright_soft_g711dec \
    libstagefright_soft_h264dec \
    libstagefright_soft_h264enc \
    libstagefright_soft_mp3dec \
    libstagefright_soft_mpeg4dec \
    libstagefright_soft_mpeg4enc \
    libstagefright_soft_vorbisdec \
    libstagefright_soft_vpxdec \
    libstagefright_soft_rawdec \
    libvariablespeed \
    libwebrtc_audio_preprocessing \
    libwilhelm \
    libz \
    make_ext4fs \
    mdnsd \
    requestsync \
    screencap \
    sensorservice \
    lint \
    uiautomator \
    telephony-common \
    mms-common \
    zoneinfo.dat \
    zoneinfo.idx \
    zoneinfo.version

# SELinux packages
PRODUCT_PACKAGES += \
    sepolicy \
    file_contexts \
    seapp_contexts \
    property_contexts \
    mac_permissions.xml

PRODUCT_COPY_FILES += \
    system/core/rootdir/init.usb.rc:root/init.usb.rc \
    system/core/rootdir/init.trace.rc:root/init.trace.rc \

# host-only dependencies
ifeq ($(WITH_HOST_DALVIK),true)
    PRODUCT_PACKAGES += \
        apache-xml-hostdex \
        bouncycastle-hostdex \
        core-hostdex \
        libcrypto \
        libexpat \
        libicui18n \
        libicuuc \
        libjavacore \
        libssl \
        libz-host \
        dalvik \
        zoneinfo-host.dat \
        zoneinfo-host.idx \
        zoneinfo-host.version
endif

<<<<<<< HEAD

ifeq ($(HAVE_SELINUX),true)
    PRODUCT_PACKAGES += \
        sepolicy \
        file_contexts \
        seapp_contexts \
        property_contexts \
        mac_permissions.xml
endif

=======
>>>>>>> 37868329
$(call inherit-product, $(SRC_TARGET_DIR)/product/base.mk)<|MERGE_RESOLUTION|>--- conflicted
+++ resolved
@@ -166,17 +166,4 @@
         zoneinfo-host.version
 endif
 
-<<<<<<< HEAD
-
-ifeq ($(HAVE_SELINUX),true)
-    PRODUCT_PACKAGES += \
-        sepolicy \
-        file_contexts \
-        seapp_contexts \
-        property_contexts \
-        mac_permissions.xml
-endif
-
-=======
->>>>>>> 37868329
 $(call inherit-product, $(SRC_TARGET_DIR)/product/base.mk)