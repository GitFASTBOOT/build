--- conflicted
+++ resolved
@@ -25,89 +25,13 @@
     clatd.conf \
     ContactsProvider \
     DefaultContainerService \
-<<<<<<< HEAD
-    ExtShared \
-    ExtServices \
-    SecureElement \
-    SettingsProvider \
-    Shell \
-    WallpaperBackup \
-    android.hidl.base-V1.0-java \
-    android.hidl.manager-V1.0-java \
-    bcc \
-    bu \
-    com.android.location.provider \
-    com.android.location.provider.xml \
-    framework-res \
-    installd \
-    ims-common \
-    ip \
-    ip-up-vpn \
-    ip6tables \
-    iptables \
-    gatekeeperd \
-    keystore \
-    ld.config.txt \
-    ld.mc \
-    libaaudio \
-    libOpenMAXAL \
-    libOpenSLES \
-    libdownmix \
-    libfilterfw \
-    libgatekeeper \
-    libkeystore \
-    libwilhelm \
-    libdrmframework_jni \
-    libdrmframework \
-    mke2fs \
-    e2fsck \
-    resize2fs \
-    tune2fs \
-    screencap \
-    sensorservice \
-    uiautomator \
-    uncrypt \
-    telephony-common \
-    voip-common \
-=======
     FusedLocation \
     InputDevices \
     local_time.default \
->>>>>>> 2ab7fe2f
-    logd \
-    nullwebview \
     power.default \
     pppd \
 
-
-ifeq ($(TARGET_CORE_JARS),)
-$(error TARGET_CORE_JARS is empty; cannot initialize PRODUCT_BOOT_JARS variable)
-endif
-
-# The order matters
-PRODUCT_BOOT_JARS := \
-    $(TARGET_CORE_JARS) \
-    ext \
-    framework \
-    telephony-common \
-    voip-common \
-    ims-common \
-    android.hidl.base-V1.0-java \
-    android.hidl.manager-V1.0-java
-
-ifeq ($(REMOVE_OAHL_FROM_BCP),true)
-PRODUCT_BOOT_JARS += framework-oahl-backward-compatibility
-else
-PRODUCT_BOOT_JARS += org.apache.http.legacy.impl
-endif
-
-ifeq ($(REMOVE_ATB_FROM_BCP),true)
-PRODUCT_BOOT_JARS += framework-atb-backward-compatibility
-else
-PRODUCT_BOOT_JARS += android.test.base
-endif
-
-# The order of PRODUCT_SYSTEM_SERVER_JARS matters.
+# The order here is the same order they end up on the classpath, so it matters.
 PRODUCT_SYSTEM_SERVER_JARS := \
     services \
     wifi-service
@@ -115,9 +39,7 @@
 # The set of packages whose code can be loaded by the system server.
 PRODUCT_SYSTEM_SERVER_APPS += \
     FusedLocation \
-    InputDevices \
-    SettingsProvider \
-    WallpaperBackup \
+    InputDevices
 
 # The set of packages we want to force 'speed' compilation on.
 PRODUCT_DEXPREOPT_SPEED_APPS := \
