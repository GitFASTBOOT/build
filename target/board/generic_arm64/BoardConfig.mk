--- conflicted
+++ resolved
@@ -55,13 +55,7 @@
 include build/make/target/board/BoardConfigEmuCommon.mk
 include build/make/target/board/BoardConfigGsiCommon.mk
 
-<<<<<<< HEAD
-TARGET_USERIMAGES_USE_EXT4 := true
 BOARD_SYSTEMIMAGE_PARTITION_SIZE := 2684354560 # 2.5 GB
-=======
-# Partition size is default 1.5GB (1536MB) for 64 bits projects
-BOARD_SYSTEMIMAGE_PARTITION_SIZE := 1610612736
->>>>>>> 2927f218
 BOARD_USERDATAIMAGE_PARTITION_SIZE := 576716800
 
 # Emulator system image is going to be used as GSI and some vendor still hasn't
